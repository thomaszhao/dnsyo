#!/usr/bin/env python

"""
The MIT License (MIT)

Copyright (c) 2013 Sam Rudge (sam@codesam.co.uk)

Permission is hereby granted, free of charge, to any person obtaining a copy
of this software and associated documentation files (the "Software"), to deal
in the Software without restriction, including without limitation the rights
to use, copy, modify, merge, publish, distribute, sublicense, and/or sell
copies of the Software, and to permit persons to whom the Software is
furnished to do so, subject to the following conditions:

The above copyright notice and this permission notice shall be included in
all copies or substantial portions of the Software.

THE SOFTWARE IS PROVIDED "AS IS", WITHOUT WARRANTY OF ANY KIND, EXPRESS OR
IMPLIED, INCLUDING BUT NOT LIMITED TO THE WARRANTIES OF MERCHANTABILITY,
FITNESS FOR A PARTICULAR PURPOSE AND NONINFRINGEMENT. IN NO EVENT SHALL THE
AUTHORS OR COPYRIGHT HOLDERS BE LIABLE FOR ANY CLAIM, DAMAGES OR OTHER
LIABILITY, WHETHER IN AN ACTION OF CONTRACT, TORT OR OTHERWISE, ARISING FROM,
OUT OF OR IN CONNECTION WITH THE SOFTWARE OR THE USE OR OTHER DEALINGS IN
THE SOFTWARE.
"""

<<<<<<< HEAD
from setuptools import find_packages
from setuptools import setup
import os
import sys


version = '1.0.3'

setup(name='dnsyo',
      version=version,
      author='Sam Rudge',
      author_email='sam@codesam.co.uk',
      description=('Query over 1500 global DNS servers and colate their '
           'results. Track the propagation of your domains around the world.'),
      url='https://github.com/samarudge/dnsyo',
      packages=['dnsyo'],
      include_package_data=False,
      zip_safe=True,
      license='https://raw.github.com/samarudge/dnsyo/master/LICENCE.txt',
      classifiers=[
          "Environment :: Console",
          "Intended Audience :: Developers",
          "Intended Audience :: System Administrators",
          "License :: OSI Approved :: MIT License",
          "Topic :: Internet :: Name Service (DNS)"
      ],
      install_requires=[
          'PyYAML==3.10',
          'dnspython==1.11.1',
          'requests==2.0.0'
      ],
      entry_points="""
=======
from setuptools import setup, find_packages
import sys, os

version = '1.0.4'
install_requires = ['PyYAML==3.10', 'dnspython==1.11.1', 'requests==2.0.0']

if sys.version[:2] <= [2, 6]:
    install_requires.append('argparse==1.2.1')

setup(name='dnsyo',
    version=version,
    author='Sam Rudge',
    author_email='sam@codesam.co.uk',
    description='Query over 1500 global DNS servers and colate their results. Track the propagation of your domains around the world.',
    url='https://github.com/samarudge/dnsyo',
    packages=['dnsyo'],
    include_package_data=False,
    zip_safe=True,
    license='https://raw.github.com/samarudge/dnsyo/master/LICENCE.txt',
    classifiers=[
            "Environment :: Console",
            "Intended Audience :: Developers",
            "Intended Audience :: System Administrators",
            "License :: OSI Approved :: MIT License",
            "Topic :: Internet :: Name Service (DNS)"
            ],
    install_requires=install_requires,
    entry_points="""
>>>>>>> bb32df14
[console_scripts]
dnsyo = dnsyo.cli:run
"""
      )<|MERGE_RESOLUTION|>--- conflicted
+++ resolved
@@ -24,14 +24,17 @@
 THE SOFTWARE.
 """
 
-<<<<<<< HEAD
 from setuptools import find_packages
 from setuptools import setup
 import os
 import sys
 
 
-version = '1.0.3'
+version = '1.0.5'
+install_requires = ['PyYAML==3.10', 'dnspython==1.11.1', 'requests==2.0.0']
+
+if sys.version[:2] <= [2, 6]:
+    install_requires.append('argparse==1.2.1')
 
 setup(name='dnsyo',
       version=version,
@@ -51,42 +54,8 @@
           "License :: OSI Approved :: MIT License",
           "Topic :: Internet :: Name Service (DNS)"
       ],
-      install_requires=[
-          'PyYAML==3.10',
-          'dnspython==1.11.1',
-          'requests==2.0.0'
-      ],
+      install_requires=install_requires,
       entry_points="""
-=======
-from setuptools import setup, find_packages
-import sys, os
-
-version = '1.0.4'
-install_requires = ['PyYAML==3.10', 'dnspython==1.11.1', 'requests==2.0.0']
-
-if sys.version[:2] <= [2, 6]:
-    install_requires.append('argparse==1.2.1')
-
-setup(name='dnsyo',
-    version=version,
-    author='Sam Rudge',
-    author_email='sam@codesam.co.uk',
-    description='Query over 1500 global DNS servers and colate their results. Track the propagation of your domains around the world.',
-    url='https://github.com/samarudge/dnsyo',
-    packages=['dnsyo'],
-    include_package_data=False,
-    zip_safe=True,
-    license='https://raw.github.com/samarudge/dnsyo/master/LICENCE.txt',
-    classifiers=[
-            "Environment :: Console",
-            "Intended Audience :: Developers",
-            "Intended Audience :: System Administrators",
-            "License :: OSI Approved :: MIT License",
-            "Topic :: Internet :: Name Service (DNS)"
-            ],
-    install_requires=install_requires,
-    entry_points="""
->>>>>>> bb32df14
 [console_scripts]
 dnsyo = dnsyo.cli:run
 """
