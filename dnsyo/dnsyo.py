--- conflicted
+++ resolved
@@ -41,19 +41,12 @@
 class lookup(object):
     """
     Main DNSYO class, this does pretty much everything
-<<<<<<< HEAD
-    If you want to use it in your own scripts external to the CLI just look
-    through the docstrings
-
-    @cvar   lookupRecordTypes:      Types of X{DNS records} supported, feel
-                                    free to add more
-=======
+
     If you want to use it in your own scripts external to the CLI
     just look through the docstrings
 
     @cvar   lookupRecordTypes:      Types of X{DNS records} supported,
                                     feel free to add more
->>>>>>> e0f64042
     @cvar   updateListEvery:        How often to update the X{resolver list}
     @cvar   serverList:             Resolvers to query
     @cvar   results:                Store the results from each server
@@ -61,7 +54,6 @@
     """
 
     #I'd like to support IPV6 but my local network doesn't so I can't test
-<<<<<<< HEAD
     lookupRecordTypes = ['A',
                          'CNAME',
                          'MX',
@@ -75,26 +67,12 @@
 
     #Update the resolver list every 14 days
     updateListEvery = 60 * 60 * 24 * 14
-=======
-    lookupRecordTypes = [
-        'A', 'CNAME', 'MX', 'NS', 'PTR',
-        'SOA', 'SPF', 'SRV', 'TXT', 'AAAA'
-    ]
-
-    #Update the resolver list every 14 days
-    updateListEvery = 60*60*24*14
->>>>>>> e0f64042
 
     serverList = []
 
     results = []
     resultsColated = []
 
-<<<<<<< HEAD
-    def __init__(self, domain, recordType, listLocation,
-                 listLocal='~/.dnsyo-resovers-list.yaml', expected=None,
-                 maxServers='ALL', maxWorkers=50):
-=======
     def __init__(self,
                  domain,
                  recordType,
@@ -104,7 +82,6 @@
                  maxServers='ALL',
                  maxWorkers=50
                  ):
->>>>>>> e0f64042
         """
         Get everything setup and ready to go
 
@@ -115,13 +92,8 @@
         @param  domain:         Domain to query
         @param  recordType:     Type of record to query for
         @param  listLocation:   HTTP address of the X{resolver list}
-<<<<<<< HEAD
-        @param  listLocal:      Local file where X{resolver list} should be
-                                stored
-=======
         @param  listLocal:      Local file where X{resolver list} should
                                 be stored
->>>>>>> e0f64042
         @param  expected:       Not used yet
         @param  maxServers:     Limit number of servers to query
         @param  maxWorkers:     Maximum number of threads
@@ -136,23 +108,16 @@
 
         #Ignore domain validation, if someone wants to lookup an invalid
         #domain let them
-<<<<<<< HEAD
-
-=======
->>>>>>> e0f64042
+
         #Just ensure it's a string
         assert type(domain) == str, "Domain must be a string"
 
         #Ensure record type is valid, and in our list of allowed records
         recordType = recordType.upper()
-<<<<<<< HEAD
-        assert recordType in self.lookupRecordTypes, "Record type is not in valid list of record types {0}".format(', '.join(self.lookupRecordTypes))
-=======
         assert recordType in self.lookupRecordTypes, "Record type is not in"\
             " valid list of record types {0}".format(
                 ', '.join(self.lookupRecordTypes)
             )
->>>>>>> e0f64042
 
         #Again, ignore list URL validation, requests will just throw a funny
         assert type(listLocation) == str, "List location must be a string"
@@ -161,15 +126,10 @@
         listLocal = os.path.expanduser(listLocal)
 
         #Check local file location exists and is writable
-<<<<<<< HEAD
-        assert os.path.isdir(os.path.dirname(listLocal)), "{0} is not a directory!".format(os.path.dirname(listLocal))
-        assert os.access(os.path.dirname(listLocal), os.W_OK), "{0} is not writable!".format(os.path.dirname(listLocal))
-=======
         assert os.path.isdir(os.path.dirname(listLocal)),\
             "{0} is not a directory!".format(os.path.dirname(listLocal))
         assert os.access(os.path.dirname(listLocal), os.W_OK),\
             "{0} is not writable!".format(os.path.dirname(listLocal))
->>>>>>> e0f64042
 
         #Check maxWorkers is valid
         try:
@@ -203,27 +163,9 @@
         logging.debug("Checking local and remote resolver list for update")
 
         #If the local resolver file does not exist, or it has expired
-<<<<<<< HEAD
-        if not os.path.isfile(self.listLocal) or os.path.getmtime(self.listLocal) < time.time()-self.updateListEvery:
-            logging.info("Updating resolver list file")
-            r = requests.get(self.listLocation)
-
-            if r.status_code != 200:
-                #If status code response is not 200 and we don't already have
-                #a resolvers file, raise an exception
-                #Otherwise keep going with the old file
-                if not os.path.isfile(self.listLocal):
-                    #File does not exist locally, we can't continue
-                    raise EnvironmentError("List location returned HTTP status {0} and we don't have a local copy of resolvers to fall back on. Can't continue".format(r.status_code))
-            else:
-                #Save the file
-                with open(self.listLocal, 'w') as lf:
-                    lf.write(r.text)
-=======
         if not os.path.isfile(self.listLocal) or\
             os.path.getmtime(self.listLocal) <\
-            time.time()-self.updateListEvery
-        :
+            time.time()-self.updateListEvery:
                 logging.info("Updating resolver list file")
                 r = requests.get(self.listLocation)
 
@@ -246,7 +188,6 @@
                     #Save the file
                     with open(self.listLocal, 'w') as lf:
                         lf.write(r.text)
->>>>>>> e0f64042
 
     def query(self, progress=True):
         """
@@ -276,29 +217,18 @@
                 "{1} servers in my serverlist".format(
                     self.maxServers,
                     len(serverList)
-<<<<<<< HEAD
-            ))
-=======
                 )
             )
->>>>>>> e0f64042
 
             #Fallback to setting it to all
             self.maxServers = len(serverList)
 
-<<<<<<< HEAD
-        #Get a random selection of the specified number of servers from the list
-        self.serverList = random.sample(serverList, self.maxServers)
-
-        logging.debug("Starting query against {0} servers".format(len(self.serverList)))
-=======
         #Get a random selection of the specified number
         #of servers from the list
         self.serverList = random.sample(serverList, self.maxServers)
 
         logging.debug("Starting query against {0} servers".format(
             len(self.serverList)))
->>>>>>> e0f64042
 
         workers = []
         startTime = datetime.utcnow()
@@ -308,11 +238,7 @@
         while len(self.results) < len(self.serverList):
 
             #Count the workers still running
-<<<<<<< HEAD
-            runningWorkers = len([w for w in workers if w.result == None])
-=======
             runningWorkers = len([w for w in workers if w.result is None])
->>>>>>> e0f64042
 
             #Get the results of any finished workers
             for i, w in enumerate(workers):
@@ -369,14 +295,10 @@
         for r in self.results:
             #Result already in collation
             if r['results'] in [rs['results'] for rs in self.resultsColated]:
-<<<<<<< HEAD
-                cid = [i for i,rs in enumerate(self.resultsColated) if r['results'] == rs['results']][0]
-=======
                 cid = [
                     i for i, rs in enumerate(self.resultsColated)
                     if r['results'] == rs['results']
                 ][0]
->>>>>>> e0f64042
 
                 self.resultsColated[cid]['servers'].append(r['server'])
             else:
@@ -392,30 +314,20 @@
 
         if progress:
             sys.stdout.write("\n\n")
-<<<<<<< HEAD
-        logging.debug("There are {0} unique results".format(len(self.resultsColated)))
-
-    def outputStandard(self,extended=False):
-=======
 
         logging.debug("There are {0} unique results".format(
             len(self.resultsColated)))
 
     def outputStandard(self, extended=False):
->>>>>>> e0f64042
         """
         Standard, multi-line output display
         """
 
-<<<<<<< HEAD
-        successfulResponses = len([True for rsp in self.results if rsp['success']])
-=======
         successfulResponses = len(
             [
                 True for rsp in self.results if rsp['success']
             ]
         )
->>>>>>> e0f64042
 
         sys.stdout.write(""" - RESULTS
 
@@ -446,13 +358,9 @@
                 ]))
                 out.append("\nresponded with;\n")
             else:
-<<<<<<< HEAD
-                out.append("""{num_servers} servers responded with;\n""".format(num_servers=len(rsp['servers'])))
-=======
                 out.append("{num_servers} servers responded with;\n".format(
                     num_servers=len(rsp['servers']))
                 )
->>>>>>> e0f64042
 
             out.append(
                 "\n".join(rsp['results'])
